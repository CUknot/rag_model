--- conflicted
+++ resolved
@@ -508,12 +508,7 @@
     request.prompt.append(Content(role="assistant", parts=[Part(text=llm_response_text)]))
 
     # Log the chat interaction to MongoDB
-<<<<<<< HEAD
-    # CORRECTED LINE: Use the extracted llm_response_text
-    if not add_chat_log_entry(user_input, llm_response_text):
-=======
     if not add_chat_log_entry(user_input, request.prompt[-1].parts[0].text):
->>>>>>> 79aa0e4d
         print("Failed to save chat log entry to MongoDB.")
     return request
 
