[project]
name = "rag-app"
version = "0.1.0"
description = ""
authors = [
    {name = "Kittipat Jusingha",email = "6531304621@student.chula.ac.th"}
]
readme = "README.md"
<<<<<<< HEAD
requires-python = ">=3.11,<4.0"
=======
requires-python = ">=3.9,<3.12"
>>>>>>> f10216ed
dependencies = [
    "requests (>=2.32.3,<3.0.0)",
    "python-dotenv (>=1.1.0,<2.0.0)",
    "uvicorn (>=0.34.2,<0.35.0)",
    "fastapi (>=0.115.12,<0.116.0)",
    "pymongo (>=4.13.0,<5.0.0)",
<<<<<<< HEAD
    "pinecone[grpc] (>=7.0.0,<8.0.0)",
    "langchain (>=0.3.25,<0.4.0)"
=======
    "google-genai (>=1.16.1,<2.0.0)",
    "pinecone (>=7.0.0,<8.0.0)",
    "pyreadline3 (>=3.5.4,<4.0.0)"
>>>>>>> f10216ed
]

[tool.poetry]
packages = [{include = "rag_app", from = "src"}]


[build-system]
requires = ["poetry-core>=2.0.0,<3.0.0"]
build-backend = "poetry.core.masonry.api"<|MERGE_RESOLUTION|>--- conflicted
+++ resolved
@@ -6,25 +6,15 @@
     {name = "Kittipat Jusingha",email = "6531304621@student.chula.ac.th"}
 ]
 readme = "README.md"
-<<<<<<< HEAD
-requires-python = ">=3.11,<4.0"
-=======
 requires-python = ">=3.9,<3.12"
->>>>>>> f10216ed
 dependencies = [
     "requests (>=2.32.3,<3.0.0)",
     "python-dotenv (>=1.1.0,<2.0.0)",
     "uvicorn (>=0.34.2,<0.35.0)",
     "fastapi (>=0.115.12,<0.116.0)",
     "pymongo (>=4.13.0,<5.0.0)",
-<<<<<<< HEAD
     "pinecone[grpc] (>=7.0.0,<8.0.0)",
     "langchain (>=0.3.25,<0.4.0)"
-=======
-    "google-genai (>=1.16.1,<2.0.0)",
-    "pinecone (>=7.0.0,<8.0.0)",
-    "pyreadline3 (>=3.5.4,<4.0.0)"
->>>>>>> f10216ed
 ]
 
 [tool.poetry]
